--- conflicted
+++ resolved
@@ -363,34 +363,26 @@
 	        box-sizing: border-box;
 }
 
-.reveal table{
+.reveal table {
   margin: auto;
   border-collapse: collapse;
-  border-spacing: 0; 
-}
-
-.reveal table th{
-  text-shadow: rgb(255,255,255) 1px 1px 2px;
-  font-weight: bold; 
+  border-spacing: 0;
+}
+
+.reveal table th {
+  font-weight: bold;
 }
 
 .reveal table th,
 .reveal table td {
   text-align: left;
-  padding-right: .3em;
+  padding: 0.2em 1em 0.2em 0;
   border-bottom: 1px solid;
 }
 
-<<<<<<< HEAD
-.reveal table th {
-	font-weight: bold;
-=======
-.reveal table tr:last-child td{
+.reveal table tr:last-child td {
     border-bottom: none;
->>>>>>> 929ace25
-}
-
-
+}
 
 .reveal sup {
 	vertical-align: super;
